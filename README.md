[![Build Status](https://travis-ci.org/beda-software/fhir-py.svg?branch=master)](https://travis-ci.org/beda-software/fhir-py)
[![codecov](https://codecov.io/gh/beda-software/fhir-py/branch/master/graph/badge.svg)](https://codecov.io/gh/beda-software/fhir-py)
[![pypi](https://img.shields.io/pypi/v/fhirpy.svg)](https://pypi.python.org/pypi/fhirpy)

# fhir-py
async/sync FHIR client for python.
This package provides an API for CRUD operations over FHIR resources

# Getting started
## Async example
```Python
import asyncio
from fhirpy import AsyncFHIRClient

async def main():
    # Create an instance
    client = AsyncFHIRClient(
        'http://fhir-server/',
        fhir_version='4.0.0',
        authorization='Bearer TOKEN',
    )

    # Search for patients
    resources = client.resources('Patient')  # Return lazy search set
    resources = resources.search(name='John').limit(10).page(2).sort('name')
    print(await resources.fetch())  # Returns list of AsyncFHIRResource

    # Create Organization resource
    organization = client.resource(
        'Organization',
        name='beda.software'
    )
    await organization.save()

    # Get patient resource by reference and delete
    patient_ref = client.reference('Patient', 'new_patient')
    patient_res = await patient_ref.to_resource()
    await patient_res.delete()

    # Iterate over search set
    org_resources = client.resources('Organization')
    async for org_resource in org_resources:
        print(org_resource.serialize())

if __name__ == '__main__':
    loop = asyncio.get_event_loop()
    loop.run_until_complete(main())
```


# Main class structure
|               | Sync                | Async                |
| ------------- | ------------------- | -------------------- |
| Client        | SyncFHIRClient      | AsyncFHIRClient      |
| SearchSet     | SyncFHIRSearchSet   | AsyncFHIRSearchSet   |
| Resource      | SyncFHIRResource    | AsyncFHIRResource    |
| Reference     | SyncFHIRReference   | AsyncFHIRReference   |


# API
Import library:

`from fhirpy import SyncFHIRClient`

or

`from fhirpy import AsyncFHIRClient`

To create FHIR instance use:

<<<<<<< HEAD
`FHIRClient(url, authorization='', fhir_version='4.0.0', without_cache=False)`
=======
`SyncFHIRClient(url, authorization='', fhir_version='3.0.1', with_cache=False, extra_headers={})`

or

`AsyncFHIRClient(url, authorization='', fhir_version='3.0.1', with_cache=False, extra_headers={})`

>>>>>>> 34cbbab6

Returns an instance of the connection to the server which provides:
* .reference(resource_type, id, reference, **kwargs) - returns `Reference` to the resource
* .resource(resource_type, **kwargs) - returns `Resource` which described below
* .resources(resource_type) - returns `SearchSet`

`SyncFHIRResource` / `AsyncFHIRResource`

provides:
* .save() - creates or updates resource instance
* .delete() - deletes resource instance
* .to_reference(**kwargs) - returns `Reference` for this resource

`SyncFHIRReference` / `AsyncFHIRReference`

provides:
* .to_resource(nocache=False) - returns `Resource` for this reference

`SyncFHIRSearchSet` / `AsyncFHIRReference`

provides:
* .search(param=value)
* .limit(count)
* .page(page)
* .sort(*args)
* .elements(*args, exclude=False)
* .include(resource_type, attr)
* .fetch() - makes query to the server and returns a list of `Resource`
* .fetch_all() - makes query to the server and returns a full list of `Resource`
* .first() - returns `Resource` or None
* .get(id=id) - returns `Resource` or raises `ResourceNotFound`<|MERGE_RESOLUTION|>--- conflicted
+++ resolved
@@ -68,16 +68,12 @@
 
 To create FHIR instance use:
 
-<<<<<<< HEAD
-`FHIRClient(url, authorization='', fhir_version='4.0.0', without_cache=False)`
-=======
 `SyncFHIRClient(url, authorization='', fhir_version='3.0.1', with_cache=False, extra_headers={})`
 
 or
 
 `AsyncFHIRClient(url, authorization='', fhir_version='3.0.1', with_cache=False, extra_headers={})`
 
->>>>>>> 34cbbab6
 
 Returns an instance of the connection to the server which provides:
 * .reference(resource_type, id, reference, **kwargs) - returns `Reference` to the resource
